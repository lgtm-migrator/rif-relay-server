<<<<<<< HEAD
import bodyParser from 'body-parser';
import cors from 'cors';
import express, { Express, Request, Response } from 'express';
=======
import express, { Express, Request, Response } from 'express';
import jsonrpc, { Defined } from 'jsonrpc-lite';
import bodyParser from 'body-parser';
import cors from 'cors';
>>>>>>> 39584da3
import { Server } from 'http';
import jsonrpc from 'jsonrpc-lite';
import log from 'loglevel';
import configureDocumentation from './DocConfiguration';
import { RelayServer } from './RelayServer';
<<<<<<< HEAD
=======

export type RootHandlerRequest = Request & {
    body?: {
        id: number;
        method: string;
        params: Array<unknown>;
    };
};

export type WhitelistedRelayMethods = Pick<
    RelayServer,
    | 'getMinGasPrice'
    | 'isCustomReplenish'
    | 'getManagerBalance'
    | 'getWorkerBalance'
    | 'getAllHubEventsSinceLastScan'
    | 'isTrustedVerifier'
    | 'isReady'
    | 'validateMaxNonce'
>;

export type WhitelistedRelayMethod = keyof WhitelistedRelayMethods;

export const AVAILABLE_METHODS: Array<WhitelistedRelayMethod> = [
    'getMinGasPrice',
    'isCustomReplenish',
    'getManagerBalance',
    'getWorkerBalance',
    'getAllHubEventsSinceLastScan',
    'isTrustedVerifier',
    'isReady',
    'validateMaxNonce'
];

type AvailableRelayMethods = RelayServer[WhitelistedRelayMethod];
>>>>>>> 39584da3

type AvailableRelayMethodParameters = Parameters<AvailableRelayMethods>;
export class HttpServer {
    app: Express;
    private serverInstance?: Server;

    constructor(private readonly port: number, readonly backend: RelayServer) {
        this.app = express();
        this.app.use(cors());

        this.app.use(bodyParser.urlencoded({ extended: false }));
        this.app.use(bodyParser.json());
        /* eslint-disable @typescript-eslint/no-misused-promises */
        this.app.post('/', this.rootHandler.bind(this));
        this.app.get('/getaddr', this.pingHandler.bind(this));
        this.app.get('/status', this.statusHandler.bind(this));
        this.app.get('/tokens', this.tokenHandler.bind(this));
        this.app.get('/verifiers', this.verifierHandler.bind(this));
        this.app.post('/relay', this.relayHandler.bind(this));
        configureDocumentation(this.app, backend.config.url);
        this.backend.once('removed', this.stop.bind(this));
        this.backend.once('unstaked', this.close.bind(this));
        /* eslint-enable */
        this.backend.on('error', (e) => {
            log.error('httpServer:', e);
        });
    }

    start(): void {
        if (this.serverInstance === undefined) {
            this.serverInstance = this.app.listen(this.port, () => {
                // We need to be sure that this line is always printed
                // because the tests wait for it to be logged.
                const args = ['Listening on port', this.port];
                console.log(...args);
                log.info(...args);
                this.startBackend();
            });
        }
    }

    startBackend(): void {
        try {
            this.backend.start();
        } catch (e) {
            log.error('relay task error', e);
        }
    }

    stop(): void {
        this.serverInstance?.close();
        log.info('Http server stopped.\nShutting down relay...');
    }

    close(): void {
        log.info('Stopping relay worker...');
        this.backend.stop();
    }

    // TODO: use this when changing to jsonrpc
    async rootHandler(
        { body }: RootHandlerRequest,
        res: Response
    ): Promise<void> {
        let status;
        let id = -1;
        try {
            if (!body.id || !body.method) {
                throw Error(
                    'Body request requires id and method to be executed'
                );
            }
            id = body.id;
            const result = (await this.processRootHandler(
                body.method,
                body.params
            )) ?? { code: 200 };
            status = jsonrpc.success(id, result as Defined);
        } catch (e) {
            if (e instanceof Error) {
                let stack = e.stack.toString();
                // remove anything after 'rootHandler'
                stack = stack.replace(/(rootHandler.*)[\s\S]*/, '$1');
                stack = stack.replace(/(processRootHandler.*)[\s\S]*/, '$1');
                status = jsonrpc.error(
                    id,
                    new jsonrpc.JsonRpcError(stack, -125)
                );
            } else {
                log.error(e);
            }
        }
        res.send(status);
    }

    async processRootHandler(
        method: WhitelistedRelayMethod,
        params: AvailableRelayMethodParameters
    ) {
        if (!AVAILABLE_METHODS.includes(method)) {
            throw Error(
                `Implementation of method ${method} not available on backend!`
            );
        }

        return (
            this.backend[method] as (
                ...args: AvailableRelayMethodParameters[number][]
            ) => ReturnType<AvailableRelayMethods>
        )(...params);
    }

    /**
     * @openapi
     * /getaddr:
     *   get:
     *     summary: It retrieves server configuration addresses and some general data.
     *     description: It displays addresses used by the server, as well as chain information, status and version.
     *     responses:
     *       '200':
     *         description: Information about the currently running server instance.
     *         content:
     *           application/json:
     *             schema:
     *               $ref: '#/components/schemas/PingResponse'
     */
    async pingHandler(req: Request, res: Response): Promise<void> {
        try {
            const pingResponse = await this.backend.pingHandler();
            res.send(pingResponse);
            log.info(
                `address ${pingResponse.relayWorkerAddress} sent. ready: ${pingResponse.ready}`
            );
        } catch (e) {
            if (e instanceof Error) {
                const message: string = e.message;
                res.send({ message });
                log.error(`ping handler rejected: ${message}`);
            } else {
                log.error(e);
            }
        }
    }

    /**
     * @openapi
     * /status:
     *   get:
     *     summary: It returns a 204 response with an empty body.
     *     description: It may be used just to check if the server is running.
     *     responses:
     *       '204':
     *         description: No Content.
     */
    statusHandler(_: Request, res: Response): void {
        // TODO: check components and return proper status code
        res.status(204).end();
    }

    /**
     * @openapi
     * /relay:
     *   post:
     *     summary: It relay transactions.
     *     description: It receives transactions to be relayed (deploy or forward requests) and after performing all the checks, it broadcasts them to the `relayHub`. For further information, please have a look at [Rif Relay architecture document](https://developers.rsk.co/rif/relay/architecture/)
     *     requestBody:
     *       description: Deploy transaction or forward transaction.
     *       required: true
     *       content:
     *         application/json:
     *           schema:
     *             oneOf:
     *               - $ref: '#/components/schemas/DeployTransactionRequest'
     *               - $ref: '#/components/schemas/RelayTransactionRequest'
     *           examples:
     *             deploy:
     *               summary: "Deploy request example"
     *               value: {"relayRequest":{"request":{"relayHub":"0x66Fa9FEAfB8Db66Fe2160ca7aEAc7FC24e254387","to":"0x0000000000000000000000000000000000000000","data":"0x","from":"0xCB8F8130E289946aec9a17b29819716B1E9e4998","value":"0","nonce":"5","tokenAmount":"0","tokenGas":"0x00","tokenContract":"0xF5859303f76596dD558B438b18d0Ce0e1660F3ea","recoverer":"0x0000000000000000000000000000000000000000","index":"6"},"relayData":{"gasPrice":"65164000","callVerifier":"0x5C6e96a84271AC19974C3e99d6c4bE4318BfE483","domainSeparator":"0xa81483953da7601ef828906dbab2e4baf21ddfd3d3c484fe7c43c55836c6c772","callForwarder":"0xeaB5b9fA91aeFFaA9c33F9b33d12AB7088fa7f6f","relayWorker":"0x74105590d404df3f384a099c2e55135281ca6b40"}},"metadata":{"relayHubAddress":"0x66Fa9FEAfB8Db66Fe2160ca7aEAc7FC24e254387","signature":"0x1285a1fa3217b0b8ca9b23ee2404324c965af9bb3908199ffc8bc7a47f59cef9160a142da5269fa5b7bfa8a688c1a507bedeba0650f1d617b93c8ece598aba651c","relayMaxNonce":30}}
     *             forward:
     *               summary: "Forward request example"
     *               value: {"relayRequest":{"request":{"relayHub":"0x66Fa9FEAfB8Db66Fe2160ca7aEAc7FC24e254387","to":"0xF5859303f76596dD558B438b18d0Ce0e1660F3ea","data":"0xa9059cbb000000000000000000000000cb8f8130e289946aec9a17b29819716b1e9e49980000000000000000000000000000000000000000000000000429d069189e0000","from":"0xCB8F8130E289946aec9a17b29819716B1E9e4998","value":"0","nonce":"1","gas":"16559","tokenAmount":"100000000000000000","tokenGas":"16559","tokenContract":"0xF5859303f76596dD558B438b18d0Ce0e1660F3ea"},"relayData":{"gasPrice":"65164000","callVerifier":"0x56ccdB6D312307Db7A4847c3Ea8Ce2449e9B79e9","domainSeparator":"0x6c2c692f3161d8587aaceabe51a7569e16f267d57e928ee6947559582f9be4ea","callForwarder":"0xc3D55e5244b4aB3cFbF5BD41ad1A6C5bfF2381AD","relayWorker":"0x74105590d404df3f384a099c2e55135281ca6b40"}},"metadata":{"relayHubAddress":"0x66Fa9FEAfB8Db66Fe2160ca7aEAc7FC24e254387","signature":"0x40c462a5a5ad1b87f0ff1a685b5f0884c712c9fb211763601efcf723c005122637e18d4483edd1164f759c38a3b0a39803898caa2a88a144038556ad34949d171b","relayMaxNonce":31}}
     *     responses:
     *       '200':
     *         description: "An hash of the signed transaction."
     *         content:
     *           application/json:
     *             schema:
     *               type: object
     *               properties:
     *                 signedTx:
     *                   type: address
     *                 transactionHash:
     *                   type: address
     *               example:
     *                  { signedTx: "0xf9036a1b8403e252e08301f9699466fa9feafb8db66fe2160ca7aeac7fc24e25438780b90304180e59260000000000000000000000000000000000000000000000000000000000000040000000000000000000000000000000000000000000000000000000000000028000000000000000000000000000000000000000000000000000000000000000c00000000000000000000000000000000000000000000000000000000003e252e0a81483953da7601ef828906dbab2e4baf21ddfd3d3c484fe7c43c55836c6c77200000000000000000000000074105590d404df3f384a099c2e55135281ca6b40000000000000000000000000eab5b9fa91aeffaa9c33f9b33d12ab7088fa7f6f0000000000000000000000005c6e96a84271ac19974c3e99d6c4be4318bfe48300000000000000000000000066fa9feafb8db66fe2160ca7aeac7fc24e254387000000000000000000000000cb8f8130e289946aec9a17b29819716b1e9e49980000000000000000000000000000000000000000000000000000000000000000000000000000000000000000f5859303f76596dd558b438b18d0ce0e1660f3ea0000000000000000000000000000000000000000000000000000000000000000000000000000000000000000000000000000000000000000000000000000000000000000000000000000000000000000000000000000000000000000000000050000000000000000000000000000000000000000000000000000000000000000000000000000000000000000000000000000000000000000000000000000000000000000000000000000000000000000000000000000000000000000000000060000000000000000000000000000000000000000000000000000000000000160000000000000000000000000000000000000000000000000000000000000000000000000000000000000000000000000000000000000000000000000000000411285a1fa3217b0b8ca9b23ee2404324c965af9bb3908199ffc8bc7a47f59cef9160a142da5269fa5b7bfa8a688c1a507bedeba0650f1d617b93c8ece598aba651c0000000000000000000000000000000000000000000000000000000000000062a053917eb36fd417620eb21f6fa35b701a9efa2dc4a39422c04e1469b21b1c0b63a010ff3e24bc8421bb801abb914c3f6031ecf99e7bb8d514eae77bbb7db8d1208c",
     *                    transactionHash: "0xb8c646c863ff648b6f75f05cbcd84625521ca802d397e6473ba8f5e00e65f169"
     *                  }
     */
    async relayHandler(req: Request, res: Response): Promise<void> {
        try {
            const { signedTx, transactionHash } =
                await this.backend.createRelayTransaction(req.body);
            res.send({ signedTx, transactionHash });
        } catch (e) {
            if (e instanceof Error) {
                res.send({ error: e.message });
                log.info('tx failed:', e);
            } else {
                log.error(e);
            }
        }
    }

    /**
     * @openapi
     * /tokens:
     *   get:
     *     summary: It retrieves the accepted tokens.
     *     description: "It retrieves the accepted tokens of the specified verifier if any, otherwise, it retrieves the accepted tokens of all the verifiers."
     *     parameters:
     *       - in: query
     *         name: verifier
     *         required: false
     *         description: The address of the verifier to use to retrieve the accepted tokens.
     *         schema:
     *           type: address
     *     responses:
     *       '200':
     *         description: "Accepted tokens by the verifier(s)"
     *         content:
     *           application/json:
     *             schema:
     *               description: "Object that has the verifier address as key and the list of the accepted tokens by each verifier as value"
     *               type: object
     *               additionalProperties:
     *                 title: Verifier address
     *                 type: array
     *                 description: List of tokens accepted by the verifier.
     *                 items:
     *                   type: address
     *                   description: Token address
     *               example:
     *                 { "0x5159345aaB821172e795d56274D0f5FDFdC6aBD9": ["0x726ECC75d5D51356AA4d0a5B648790cC345985ED"], "0x1eD614cd3443EFd9c70F04b6d777aed947A4b0c4": ["0x726ECC75d5D51356AA4d0a5B648790cC345985ED"] }
     */
    async tokenHandler(req: Request, res: Response): Promise<void> {
        try {
            const verifier = req.query.verifier as string;
            const tokenResponse = await this.backend.tokenHandler(verifier);
            res.send(tokenResponse);
        } catch (e) {
            if (e instanceof Error) {
                const message: string = e.message;
                res.send({ message });
                log.error(`token handler rejected: ${message}`);
            } else {
                log.error(e);
            }
        }
    }

    /**
     * @openapi
     * /verifiers:
     *   get:
     *     summary: It returns the list of the trusted verifiers
     *     description: "It returns the list of the trusted verifiers. 'Trusted' verifiers means that we trust `verifyRelayedCall` to be consistent: off-chain call and on-chain calls should either both succeed or both revert."
     *     responses:
     *       '200':
     *         description: "Trusted verifiers"
     *         content:
     *           application/json:
     *             schema:
     *               type: object
     *               description: "Trusted verifiers"
     *               properties:
     *                 trustedVerifiers:
     *                   type: array
     *                   items:
     *                     type: address
     *               example:
     *                 { trustedVerifiers: ["0x5159345aaB821172e795d56274D0f5FDFdC6aBD9", "0x1eD614cd3443EFd9c70F04b6d777aed947A4b0c4"] }
     */
    async verifierHandler(_: Request, res: Response): Promise<void> {
        try {
            const verifierResponse = await this.backend.verifierHandler();
            res.send(verifierResponse);
        } catch (e) {
            if (e instanceof Error) {
                const message: string = e.message;
                res.send({ message });
                log.error(`verified handler rejected: ${message}`);
            } else {
                log.error(e);
            }
        }
    }
}<|MERGE_RESOLUTION|>--- conflicted
+++ resolved
@@ -1,20 +1,11 @@
-<<<<<<< HEAD
-import bodyParser from 'body-parser';
-import cors from 'cors';
-import express, { Express, Request, Response } from 'express';
-=======
 import express, { Express, Request, Response } from 'express';
 import jsonrpc, { Defined } from 'jsonrpc-lite';
 import bodyParser from 'body-parser';
 import cors from 'cors';
->>>>>>> 39584da3
+import { RelayServer } from './RelayServer';
 import { Server } from 'http';
-import jsonrpc from 'jsonrpc-lite';
 import log from 'loglevel';
 import configureDocumentation from './DocConfiguration';
-import { RelayServer } from './RelayServer';
-<<<<<<< HEAD
-=======
 
 export type RootHandlerRequest = Request & {
     body?: {
@@ -50,7 +41,6 @@
 ];
 
 type AvailableRelayMethods = RelayServer[WhitelistedRelayMethod];
->>>>>>> 39584da3
 
 type AvailableRelayMethodParameters = Parameters<AvailableRelayMethods>;
 export class HttpServer {
